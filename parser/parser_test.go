// Copyright 2015 PingCAP, Inc.
//
// Licensed under the Apache License, Version 2.0 (the "License");
// you may not use this file except in compliance with the License.
// You may obtain a copy of the License at
//
//     http://www.apache.org/licenses/LICENSE-2.0
//
// Unless required by applicable law or agreed to in writing, software
// distributed under the License is distributed on an "AS IS" BASIS,
// See the License for the specific language governing permissions and
// limitations under the License.

package parser

import (
	"fmt"
	"testing"

	. "github.com/pingcap/check"
	"github.com/pingcap/tidb/expression"
	"github.com/pingcap/tidb/stmt/stmts"
)

func TestT(t *testing.T) {
	TestingT(t)
}

var _ = Suite(&testParserSuite{})

type testParserSuite struct {
}

// TODO: table 43 and 50 parse failed
func (s *testParserSuite) TestParser0(c *C) {
	table := []struct {
		src string
		ok  bool
	}{
		{"", true},
		{";", true},
		{"CREATE", false},
		{"CREATE TABLE", false},
		{"CREATE TABLE foo (", false},
		// 5
		{"CREATE TABLE foo ()", false},
		{"CREATE TABLE foo ();", false},
		{"CREATE TABLE foo (a TINYINT UNSIGNED);", true},
		{"CREATE TABLE foo (a SMALLINT UNSIGNED, b INT UNSIGNED)", true},
		// 10
		{"CREATE TABLE foo (a bigint unsigned, b bool);", true},
		{"CREATE TABLE foo (a TINYINT, b SMALLINT) CREATE TABLE bar (x INT, y int64)", false},
		{"CREATE TABLE foo (a int, b float); CREATE TABLE bar (x double, y float)", true},
		{"INSERT INTO foo VALUES (1234)", true},
		{"INSERT INTO foo VALUES (1234, 5678)", true},
		// 15
		{"INSERT INTO foo VALUES (1 || 2)", true},
		{"INSERT INTO foo VALUES (1 | 2)", true},
		{"INSERT INTO foo VALUES (false || true)", true},
		{"INSERT INTO foo VALUES (bar(5678))", false},
		// 20
		{"INSERT INTO foo VALUES ()", true},
		{"CREATE TABLE foo (a.b, b);", false},
		{"CREATE TABLE foo (a, b.c);", false},
		{"SELECT * FROM t", true},
		{"SELECT * FROM t AS u", true},
		// 25
		{"SELECT * FROM t, v", true},
		{"SELECT * FROM t AS u, v", true},
		{"SELECT * FROM t, v AS w", true},
		{"SELECT * FROM t AS u, v AS w", true},
		{"SELECT * FROM foo, bar, foo", true},
		// 30
		{"CREATE TABLE foo (a bytes)", false},
		{"SELECT DISTINCTS * FROM t", false},
		{"SELECT DISTINCT * FROM t", true},
		{"INSERT INTO foo (a) VALUES (42)", true},
		{"INSERT INTO foo (a,) VALUES (42,)", false},
		// 35
		{"INSERT INTO foo (a,b) VALUES (42,314)", true},
		{"INSERT INTO foo (a,b,) VALUES (42,314)", false},
		{"INSERT INTO foo (a,b,) VALUES (42,314,)", false},
		{"INSERT INTO foo () VALUES ()", true},
		{"INSERT INTO foo VALUE ()", true},
		{"CREATE TABLE foo (a SMALLINT UNSIGNED, b INT UNSIGNED)", true},
		{"CREATE TABLE foo (a SMALLINT UNSIGNED, b INT UNSIGNED) -- foo", true},
		// 40
		{"CREATE TABLE foo (a SMALLINT UNSIGNED, b INT UNSIGNED) // foo", true},
		{"CREATE TABLE foo (a SMALLINT UNSIGNED, b INT UNSIGNED) /* foo */", true},
		{"CREATE TABLE foo /* foo */ (a SMALLINT UNSIGNED, b INT UNSIGNED) /* foo */", true},
		/*{`-- Examples
		ALTER TABLE Stock ADD Qty int;

		ALTER TABLE Income DROP COLUMN Taxes;

		CREATE TABLE department
		(
			DepartmentID   int,
			DepartmentName string,	// optional comma
		);

		CREATE TABLE employee
		(
			LastName	string,
			DepartmentID	int	// optional comma
		);

		DROP TABLE Inventory;

		INSERT INTO department (DepartmentID) VALUES (42);

		INSERT INTO department (
			DepartmentName,
			DepartmentID,
		)
		VALUES (
			"R&D",
			42,
		);

		INSERT INTO department VALUES (
			42,
			"R&D",
		);

		SELECT * FROM Stock;

		SELECT DepartmentID
		FROM department
		WHERE DepartmentID == 42
		ORDER BY DepartmentName;

		SELECT employee.LastName
		FROM department, employee
		WHERE department.DepartmentID == employee.DepartmentID
		ORDER BY DepartmentID;

		SELECT a.b, c.d
		FROM
			x AS a,
			(
				SELECT * FROM y; // optional semicolon
			) AS c
		WHERE a.e > c.e;

		SELECT a.b, c.d
		FROM
			x AS a,
			(
				SELECT * FROM y // no semicolon
			) AS c
		WHERE a.e > c.e;

		TRUNCATE TABLE department;

		SELECT DepartmentID
		FROM department
		WHERE DepartmentID == ?1
		ORDER BY DepartmentName;

		SELECT employee.LastName
		FROM department, employee
		WHERE department.DepartmentID == $1 && employee.LastName > $2
		ORDER BY DepartmentID;

		`, true},
		*/
		{"BEGIN", true},
		{"START TRANSACTION", true},
		// 45
		{"COMMIT", true},
		{"ROLLBACK", true},
		{`
		BEGIN;
			INSERT INTO foo VALUES (42, 3.14);
			INSERT INTO foo VALUES (-1, 2.78);
		COMMIT;`, true},
		{` // A
		BEGIN;
			INSERT INTO tmp SELECT * from bar;
		SELECT * from tmp;

		// B
		ROLLBACK;`, true},
		// 50
		/*
			{`-- 6
				ALTER TABLE none DROP COLUMN c1;
			`, true},
		*/

		// set
		// user defined
		{"SET @a = 1", true},
		// session system variables
		{"SET SESSION autocommit = 1", true},
		{"SET @@session.autocommit = 1", true},
		{"SET LOCAL autocommit = 1", true},
		{"SET @@local.autocommit = 1", true},
		{"SET @@autocommit = 1", true},
		{"SET autocommit = 1", true},
		// global system variables
		{"SET GLOBAL autocommit = 1", true},
		{"SET @@global.autocommit = 1", true},
		// SET CHARACTER SET
		{"SET CHARACTER SET utf8mb4;", true},
		{"SET CHARACTER SET 'utf8mb4';", true},
		// Set password
		{"SET PASSWORD = 'password';", true},
		{"SET PASSWORD FOR 'root'@'localhost' = 'password';", true},

		// qualified select
		{"SELECT a.b.c FROM t", true},
		{"SELECT a.b.*.c FROM t", false},
		{"SELECT a.b.* FROM t", true},
		{"SELECT a FROM t", true},
		{"SELECT a.b.c.d FROM t", false},

		// Do statement
		{"DO 1", true},
		{"DO 1 from t", false},

		// Sign expression
		{"SELECT ++1", true},
		{"SELECT -*1", false},
		{"SELECT -+1", true},
		{"SELECT -1", true},
		{"SELECT --1", true},

		// Select for update
		{"SELECT * from t for update", true},
		{"SELECT * from t lock in share mode", true},

		// For alter table
		{"ALTER TABLE t ADD COLUMN a SMALLINT UNSIGNED", true},
		{"ALTER TABLE t ADD COLUMN a SMALLINT UNSIGNED FIRST", true},
		{"ALTER TABLE t ADD COLUMN a SMALLINT UNSIGNED AFTER b", true},

		// from join
		{"SELECT * from t1, t2, t3", true},
		{"select * from t1 join t2 left join t3 on t2.id = t3.id", true},
		{"select * from t1 right join t2 on t1.id = t2.id left join t3 on t3.id = t2.id", true},
		{"select * from t1 right join t2 on t1.id = t2.id left join t3", false},

		// For default value
		{"CREATE TABLE sbtest (id INTEGER UNSIGNED NOT NULL AUTO_INCREMENT, k integer UNSIGNED DEFAULT '0' NOT NULL, c char(120) DEFAULT '' NOT NULL, pad char(60) DEFAULT '' NOT NULL, PRIMARY KEY  (id) )", true},

		// For show full columns
		{"show columns in t;", true},
		{"show full columns in t;", true},

		// For set names
		{"set names utf8", true},
		{"set names utf8 collate utf8_unicode_ci", true},

		// For show character set
		{"show character set;", true},
		// For on duplicate key update
		{"INSERT INTO t (a,b,c) VALUES (1,2,3),(4,5,6) ON DUPLICATE KEY UPDATE c=VALUES(a)+VALUES(b);", true},
		{"INSERT IGNORE INTO t (a,b,c) VALUES (1,2,3),(4,5,6) ON DUPLICATE KEY UPDATE c=VALUES(a)+VALUES(b);", true},

		// For buildin functions
		{"SELECT DAYOFMONTH('2007-02-03');", true},

		{"SELECT SUBSTRING('Quadratically',5);", true},
		{"SELECT SUBSTRING('Quadratically',5, 3);", true},
		{"SELECT SUBSTRING('Quadratically' FROM 5);", true},
		{"SELECT SUBSTRING('Quadratically' FROM 5 FOR 3);", true},

		{"SELECT CONVERT('111', SIGNED);", true},

		{"SELECT DATABASE();", true},
		{"SELECT USER();", true},
		{"SELECT CURRENT_USER();", true},
		{"SELECT CURRENT_USER;", true},

		// For delete statement
		{"DELETE t1, t2 FROM t1 INNER JOIN t2 INNER JOIN t3 WHERE t1.id=t2.id AND t2.id=t3.id;", true},
		{"DELETE FROM t1, t2 USING t1 INNER JOIN t2 INNER JOIN t3 WHERE t1.id=t2.id AND t2.id=t3.id;", true},
		{"DELETE t1, t2 FROM t1 INNER JOIN t2 INNER JOIN t3 WHERE t1.id=t2.id AND t2.id=t3.id limit 10;", false},

		// For time fsp
		{"CREATE TABLE t( c1 TIME(2), c2 DATETIME(2), c3 TIMESTAMP(2) );", true},

		// For row
		{"select row(1)", false},
		{"select row(1, 1,)", false},
		{"select (1, 1,)", false},
		{"select row(1, 1) > row(1, 1), row(1, 1, 1) > row(1, 1, 1)", true},
		{"Select (1, 1) > (1, 1)", true},

		// For SHOW statement
		{"SHOW VARIABLES LIKE 'character_set_results'", true},
		{"SHOW GLOBAL VARIABLES LIKE 'character_set_results'", true},
		{"SHOW SESSION VARIABLES LIKE 'character_set_results'", true},
		{"SHOW VARIABLES", true},
		{"SHOW GLOBAL VARIABLES", true},
		{"SHOW GLOBAL VARIABLES WHERE Variable_name = 'autocommit'", true},

		// For compare subquery
		{"SELECT 1 > (select 1)", true},
		{"SELECT 1 > ANY (select 1)", true},
		{"SELECT 1 > ALL (select 1)", true},
		{"SELECT 1 > SOME (select 1)", true},

		// For exists subquery
		{"SELECT EXISTS select 1", false},
		{"SELECT EXISTS (select 1)", true},
		{"SELECT + EXISTS (select 1)", true},
		{"SELECT - EXISTS (select 1)", true},
		{"SELECT NOT EXISTS (select 1)", true},
		{"SELECT + NOT EXISTS (select 1)", false},
		{"SELECT - NOT EXISTS (select 1)", false},

		// For update statement
		{"UPDATE t SET id = id + 1 ORDER BY id DESC;", true},
		{"UPDATE items,month SET items.price=month.price WHERE items.id=month.id;", true},
		{"UPDATE items,month SET items.price=month.price WHERE items.id=month.id LIMIT 10;", false},
		{"UPDATE user T0 LEFT OUTER JOIN user_profile T1 ON T1.id = T0.profile_id SET T0.profile_id = 1 WHERE T0.profile_id IN (1);", true},

		// For cast with charset
		{"SELECT *, CAST(data AS CHAR CHARACTER SET utf8) FROM t;", true},

		// For binary operator
		{"SELECT binary 'a';", true},

		// For hexadecimal
		{"SELECT x'0a', X'11', 0x11", true},
		{"select x'0xaa'", false},
		{"select 0X11", false},

		// For comparison
		{"select 1 <=> 0, 1 <=> null, 1 = null", true},

		// For bit
		{"select 0b01, 0b0, b'11', B'11'", true},
		{"select 0B01", false},
		{"select 0b21", false},

		// For create user
		{`CREATE USER IF NOT EXISTS 'root'@'localhost' IDENTIFIED BY 'new-password'`, true},
		{`CREATE USER 'root'@'localhost' IDENTIFIED BY 'new-password'`, true},
		{`CREATE USER 'root'@'localhost' IDENTIFIED BY PASSWORD 'hashstring'`, true},
		{`CREATE USER 'root'@'localhost' IDENTIFIED BY 'new-password', 'root'@'127.0.0.1' IDENTIFIED BY PASSWORD 'hashstring'`, true},

		// For select with where clause
		{"SELECT * FROM t WHERE 1 = 1", true},

		// For comment in query
		{"/*comment*/ /*comment*/ select c /* this is a comment */ from t;", true},

		// For show collation
		{"show collation", true},
		{"show collation like 'utf8%'", true},
		{"show collation where Charset = 'utf8' and Collation = 'utf8_bin'", true},

<<<<<<< HEAD
		// For drop datbase/schema
		{"create database xxx", true},
		{"create database if exists xxx", false},
		{"create database if not exists xxx", true},
		{"create schema xxx", true},
		{"create schema if exists xxx", false},
		{"create schema if not exists xxx", true},
		{"drop database xxx", true},
		{"drop database if exists xxx", true},
		{"drop database if not exists xxx", false},
		{"drop schema xxx", true},
		{"drop schema if exists xxx", true},
		{"drop schema if not exists xxx", false},
=======
		// For issue 224
		{`SELECT CAST('test collated returns' AS CHAR CHARACTER SET utf8) COLLATE utf8_bin;`, true},

		// Select time
		{"select current_timestamp", true},
		{"select current_timestamp()", true},
		{"select current_timestamp(6)", true},
		{"select now()", true},
		{"select now(6)", true},
>>>>>>> 5ae74478
	}

	for _, t := range table {
		l := NewLexer(t.src)
		ok := yyParse(l) == 0
		c.Assert(ok, Equals, t.ok, Commentf("source %v", t.src))

		switch ok {
		case true:
			c.Assert(l.errs, HasLen, 0, Commentf("src: %s", t.src))
		case false:
			c.Assert(len(l.errs), Not(Equals), 0, Commentf("src: %s", t.src))
		}
	}

	// Testcase for unreserved keywords
	unreservedKws := []string{
		"auto_increment", "after", "begin", "bit", "bool", "boolean", "charset", "columns", "commit",
		"date", "datetime", "deallocate", "do", "end", "engine", "engines", "execute", "first", "full",
		"local", "names", "offset", "password", "prepare", "quick", "rollback", "session", "signed",
		"start", "global", "tables", "text", "time", "timestamp", "transaction", "truncate", "unknown",
		"value", "warnings", "year", "now", "substring", "mode", "any", "some", "user", "identified",
		"collation",
	}
	for _, kw := range unreservedKws {
		src := fmt.Sprintf("SELECT %s FROM tbl;", kw)
		l := NewLexer(src)
		c.Assert(yyParse(l), Equals, 0)
		c.Assert(l.errs, HasLen, 0, Commentf("source %s", src))
	}

	// Testcase for prepared statement
	src := "SELECT id+?, id+? from t;"
	l := NewLexer(src)
	l.SetPrepare()
	c.Assert(yyParse(l), Equals, 0)
	c.Assert(len(l.ParamList), Equals, 2)
	c.Assert(len(l.Stmts()), Equals, 1)

	// Testcase for -- Comment and unary -- operator
	src = "CREATE TABLE foo (a SMALLINT UNSIGNED, b INT UNSIGNED); -- foo\nSelect --1 from foo;"
	l = NewLexer(src)
	l.SetPrepare()
	c.Assert(yyParse(l), Equals, 0)
	c.Assert(len(l.Stmts()), Equals, 2)

	// Testcase for CONVERT(expr,type)
	src = "SELECT CONVERT('111', SIGNED);"
	l = NewLexer(src)
	c.Assert(yyParse(l), Equals, 0)
	st := l.Stmts()[0]
	ss, ok := st.(*stmts.SelectStmt)
	c.Assert(ok, IsTrue)
	cv, ok := ss.Fields[0].Expr.(*expression.FunctionCast)
	c.Assert(ok, IsTrue)
	c.Assert(cv.FunctionType, Equals, expression.ConvertFunction)

	// For query start with comment
	srcs := []string{
		"/* some comments */ SELECT CONVERT('111', SIGNED) ;",
		"/* some comments */ /*comment*/ SELECT CONVERT('111', SIGNED) ;",
		"SELECT /*comment*/ CONVERT('111', SIGNED) ;",
		"SELECT CONVERT('111', /*comment*/ SIGNED) ;",
		"SELECT CONVERT('111', SIGNED) /*comment*/;",
	}
	for _, src := range srcs {
		l = NewLexer(src)
		c.Assert(yyParse(l), Equals, 0)
		st = l.Stmts()[0]
		ss, ok = st.(*stmts.SelectStmt)
		c.Assert(ok, IsTrue)
	}
}<|MERGE_RESOLUTION|>--- conflicted
+++ resolved
@@ -354,7 +354,6 @@
 		{"show collation like 'utf8%'", true},
 		{"show collation where Charset = 'utf8' and Collation = 'utf8_bin'", true},
 
-<<<<<<< HEAD
 		// For drop datbase/schema
 		{"create database xxx", true},
 		{"create database if exists xxx", false},
@@ -368,7 +367,7 @@
 		{"drop schema xxx", true},
 		{"drop schema if exists xxx", true},
 		{"drop schema if not exists xxx", false},
-=======
+
 		// For issue 224
 		{`SELECT CAST('test collated returns' AS CHAR CHARACTER SET utf8) COLLATE utf8_bin;`, true},
 
@@ -378,7 +377,6 @@
 		{"select current_timestamp(6)", true},
 		{"select now()", true},
 		{"select now(6)", true},
->>>>>>> 5ae74478
 	}
 
 	for _, t := range table {
